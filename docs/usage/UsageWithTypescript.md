---
id: usage-with-typescript
title: Usage With TypeScript
---

# Usage with TypeScript

:::tip What You'll Learn

- Standard patterns for setting up a Redux app with TypeScript
- Techniques for correctly typing portions of Redux logic

:::

:::important Prerequisites

- Understanding of [TypeScript syntax and terms](https://www.typescriptlang.org/docs/handbook/typescript-in-5-minutes.html)
- Familiarity with TypeScript concepts like [generics](https://www.typescriptlang.org/docs/handbook/2/generics.html) and [utility types](https://www.typescriptlang.org/docs/handbook/utility-types.html)
- Knowledge of [React Hooks](https://reactjs.org/docs/hooks-intro.html)

:::

## Overview

**TypeScript** is a typed superset of JavaScript that provides compile-time checking of source code. When used with Redux, TypeScript can help provide:

1. Type safety for reducers, state and action creators, and UI components
2. Easy refactoring of typed code
3. A superior developer experience in a team environment

[**We strongly recommend using TypeScript in Redux applications**](../style-guide/style-guide.md#use-static-typing). However, like all tools, TypeScript has tradeoffs. It adds complexity in terms of writing additional code, understanding TS syntax, and building the application. At the same time, it provides value by catching errors earlier in development, enabling safer and more efficient refactoring, and acting as documentation for existing source code.

We believe that **[pragmatic use of TypeScript](https://blog.isquaredsoftware.com/2019/11/blogged-answers-learning-and-using-typescript/#pragmatism-is-vital) provides more than enough value and benefit to justify the added overhead**, especially in larger codebases, but you should take time to **evaluate the tradeoffs and decide whether it's worth using TS in your own application**.

There are multiple possible approaches to type checking Redux code. **This page shows our standard recommended patterns for using Redux and TypeScript together**, and is not an exhaustive guide. Following these patterns should result in a good TS usage experience, with **the best tradeoffs between type safety and amount of type declarations you have to add to your codebase**.

## Standard Redux Toolkit Project Setup with TypeScript

We assume that a typical Redux project is using Redux Toolkit and React Redux together.

[Redux Toolkit](https://redux-toolkit.js.org) (RTK) is the standard approach for writing modern Redux logic. RTK is already written in TypeScript, and its API is designed to provide a good experience for TypeScript usage.

[React Redux](https://react-redux.js.org) has its type definitions in a separate [`@types/react-redux` typedefs package](https://npm.im/@types/react-redux) on NPM. In addition to typing the library functions, the types also export some helpers to make it easier to write typesafe interfaces between your Redux store and your React components.

As of React Redux v7.2.3, the `react-redux` package has a dependency on `@types/react-redux`, so the type definitions will be automatically installed with the library. Otherwise, you'll need to manually install them yourself (typically `npm install @types/react-redux` ).

The [Redux+TS template for Create-React-App](https://github.com/reduxjs/cra-template-redux-typescript) comes with a working example of these patterns already configured.

### Define Root State and Dispatch Types

Using [configureStore](https://redux-toolkit.js.org/api/configureStore) should not need any additional typings. You will, however, want to extract the `RootState` type and the `Dispatch` type so that they can be referenced as needed. Inferring these types from the store itself means that they correctly update as you add more state slices or modify middleware settings.

Since those are types, it's safe to export them directly from your store setup file such as `app/store.ts` and import them directly into other files.

```ts title="app/store.ts"
import { configureStore } from '@reduxjs/toolkit'
// ...

export const store = configureStore({
  reducer: {
    posts: postsReducer,
    comments: commentsReducer,
    users: usersReducer
  }
})

// highlight-start
// Infer the `RootState` and `AppDispatch` types from the store itself
export type RootState = ReturnType<typeof store.getState>
// Inferred type: {posts: PostsState, comments: CommentsState, users: UsersState}
export type AppDispatch = typeof store.dispatch
// highlight-end
```

### Define Typed Hooks

While it's possible to import the `RootState` and `AppDispatch` types into each component, it's better to **create pre-typed versions of the `useDispatch` and `useSelector` hooks for usage in your application**. This is important for a couple reasons:

- For `useSelector`, it saves you the need to type `(state: RootState)` every time
- For `useDispatch`, the default `Dispatch` type does not know about thunks or other middleware. In order to correctly dispatch thunks, you need to use the specific customized `AppDispatch` type from the store that includes the thunk middleware types, and use that with `useDispatch`. Adding a pre-typed `useDispatch` hook keeps you from forgetting to import `AppDispatch` where it's needed.

Since these are actual variables, not types, it's important to define them in a separate file such as `app/hooks.ts`, not the store setup file. This allows you to import them into any component file that needs to use the hooks, and avoids potential circular import dependency issues.

```ts title="app/hooks.ts"
import { TypedUseSelectorHook, useDispatch, useSelector } from 'react-redux'
import type { RootState, AppDispatch } from './store'

// highlight-start
// Use throughout your app instead of plain `useDispatch` and `useSelector`
<<<<<<< HEAD
export const useAppDispatch: () => AppDispatch = useDispatch
=======
type DispatchFunc = () => AppDispatch
export const useAppDispatch: DispatchFunc = useDispatch
>>>>>>> 957aed6e
export const useAppSelector: TypedUseSelectorHook<RootState> = useSelector
// highlight-end
```

## Application Usage

### Define Slice State and Action Types

Each slice file should define a type for its initial state value, so that `createSlice` can correctly infer the type of `state` in each case reducer.

All generated actions should be defined using the `PayloadAction<T>` type from Redux Toolkit, which takes the type of the `action.payload` field as its generic argument.

You can safely import the `RootState` type from the store file here. It's a circular import, but the TypeScript compiler can correctly handle that for types. This may be needed for use cases like writing selector functions.

```ts title="features/counter/counterSlice.ts"
import { createSlice, PayloadAction } from '@reduxjs/toolkit'
import type { RootState } from '../../app/store'

// highlight-start
// Define a type for the slice state
interface CounterState {
  value: number
}

// Define the initial state using that type
const initialState: CounterState = {
  value: 0
}
// highlight-end

export const counterSlice = createSlice({
  name: 'counter',
  // `createSlice` will infer the state type from the `initialState` argument
  initialState,
  reducers: {
    increment: state => {
      state.value += 1
    },
    decrement: state => {
      state.value -= 1
    },
    // highlight-start
    // Use the PayloadAction type to declare the contents of `action.payload`
    incrementByAmount: (state, action: PayloadAction<number>) => {
      // highlight-end
      state.value += action.payload
    }
  }
})

export const { increment, decrement, incrementByAmount } = counterSlice.actions

// Other code such as selectors can use the imported `RootState` type
export const selectCount = (state: RootState) => state.counter.value

export default counterSlice.reducer
```

The generated action creators will be correctly typed to accept a `payload` argument based on the `PayloadAction<T>` type you provided for the reducer. For example, `incrementByAmount` requires a `number` as its argument.

In some cases, [TypeScript may unnecessarily tighten the type of the initial state](https://github.com/reduxjs/redux-toolkit/pull/827). If that happens, you can work around it by casting the initial state using `as`, instead of declaring the type of the variable:

```ts
// Workaround: cast state instead of declaring variable type
const initialState = {
  value: 0
} as CounterState
```

### Use Typed Hooks in Components

In component files, import the pre-typed hooks instead of the standard hooks from React Redux.

```tsx title="features/counter/Counter.tsx"
import React, { useState } from 'react'

// highlight-next-line
import { useAppSelector, useAppDispatch } from 'app/hooks'

import { decrement, increment } from './counterSlice'

export function Counter() {
  // highlight-start
  // The `state` arg is correctly typed as `RootState` already
  const count = useAppSelector(state => state.counter.value)
  const dispatch = useAppDispatch()
  // highlight-end

  // omit rendering logic
}
```

:::tip Warn about wrong imports

ESLint can help your team import the right hooks easily. The [typescript-eslint/no-restricted-imports](https://github.com/typescript-eslint/typescript-eslint/blob/main/packages/eslint-plugin/docs/rules/no-restricted-imports.md) rule can show a warning when the wrong import is used accidentally.

You could add this to your ESLint config as an example:

```json
"no-restricted-imports": "off",
"@typescript-eslint/no-restricted-imports": [
  "warn",
  {
    "name": "react-redux",
    "importNames": ["useSelector", "useDispatch"],
    "message": "Use typed hooks `useAppDispatch` and `useAppSelector` instead."
  }
],
```

:::

## Typing Additional Redux Logic

### Type Checking Reducers

[Reducers](../tutorials/fundamentals/part-3-state-actions-reducers.md) are pure functions that receive the current `state` and incoming `action` as arguments, and return a new state.

If you are using Redux Toolkit's `createSlice`, you should rarely need to specifically type a reducer separately. If you do actually write a standalone reducer, it's typically sufficient to declare the type of the `initialState` value, and type the `action` as `UnknownAction`:

```ts
import { UnknownAction } from 'redux'

interface CounterState {
  value: number
}

const initialState: CounterState = {
  value: 0
}

export default function counterReducer(
  state = initialState,
  action: UnknownAction
) {
  // logic here
}
```

However, the Redux core does export a `Reducer<State, Action>` type you can use as well.

### Type Checking Middleware

[Middleware](../tutorials/fundamentals/part-4-store.md#middleware) are an extension mechanism for the Redux store. Middleware are composed into a pipeline that wrap the store's `dispatch` method, and have access to the store's `dispatch` and `getState` methods.

The Redux core exports a `Middleware` type that can be used to correctly type a middleware function:

```ts
export interface Middleware<
  DispatchExt = {}, // optional override return behavior of `dispatch`
  S = any, // type of the Redux store state
  D extends Dispatch = Dispatch // type of the dispatch method
>
```

A custom middleware should use the `Middleware` type, and pass the generic args for `S` (state) and `D` (dispatch) if needed:

```ts
import { Middleware } from 'redux'

import { RootState } from '../store'

export const exampleMiddleware: Middleware<
  {}, // Most middleware do not modify the dispatch return value
  RootState
> = storeApi => next => action => {
  const state = storeApi.getState() // correctly typed as RootState
}
```

The dispatch generic should likely only be needed if you are dispatching additional thunks within the middleware.

In cases where `type RootState = ReturnType<typeof store.getState>` is used, a [circular type reference between the middleware and store definitions](https://github.com/reduxjs/redux/issues/4267) can be avoided by switching the type definition of `RootState` to:

```ts
const rootReducer = combineReducers({ ... });
type RootState = ReturnType<typeof rootReducer>;
```

Switching the type definition of `RootState` with Redux Toolkit example:

```ts
//instead of defining the reducers in the reducer field of configureStore, combine them here:
const rootReducer = combineReducers({ counter: counterReducer })

//then set rootReducer as the reducer object of configureStore
const store = configureStore({
  reducer: rootReducer,
  middleware: getDefaultMiddleware =>
    getDefaultMiddleware().concat(yourMiddleware)
})

type RootState = ReturnType<typeof rootReducer>
```

### Type Checking Redux Thunks

[Redux Thunk](https://github.com/reduxjs/redux-thunk) is the standard middleware for writing sync and async logic that interacts with the Redux store. A thunk function receives `dispatch` and `getState` as its parameters. Redux Thunk has a built in `ThunkAction` type which we can use to define types for those arguments:

```ts
export type ThunkAction<
  R, // Return type of the thunk function
  S, // state type used by getState
  E, // any "extra argument" injected into the thunk
  A extends Action // known types of actions that can be dispatched
> = (dispatch: ThunkDispatch<S, E, A>, getState: () => S, extraArgument: E) => R
```

You will typically want to provide the `R` (return type) and `S` (state) generic arguments. Unfortunately, TS does not allow only providing _some_ generic arguments, so the usual values for the other arguments are `unknown` for `E` and `UnknownAction` for `A`:

```ts
import { UnknownAction } from 'redux'
import { sendMessage } from './store/chat/actions'
import { RootState } from './store'
import { ThunkAction } from 'redux-thunk'

export const thunkSendMessage =
  (message: string): ThunkAction<void, RootState, unknown, UnknownAction> =>
  async dispatch => {
    const asyncResp = await exampleAPI()
    dispatch(
      sendMessage({
        message,
        user: asyncResp,
        timestamp: new Date().getTime()
      })
    )
  }

function exampleAPI() {
  return Promise.resolve('Async Chat Bot')
}
```

To reduce repetition, you might want to define a reusable `AppThunk` type once, in your store file, and then use that type whenever you write a thunk:

```ts
export type AppThunk<ReturnType = void> = ThunkAction<
  ReturnType,
  RootState,
  unknown,
  UnknownAction
>
```

Note that this assumes that there is no meaningful return value from the thunk. If your thunk returns a promise and you want to [use the returned promise after dispatching the thunk](../tutorials/essentials/part-5-async-logic.md#checking-thunk-results-in-components), you'd want to use this as `AppThunk<Promise<SomeReturnType>>`.

:::caution

Don't forget that **the default `useDispatch` hook does not know about thunks**, and so dispatching a thunk will cause a type error. Be sure to [use an updated form of `Dispatch` in your components that recognizes thunks as an acceptable type to dispatch](#define-root-state-and-dispatch-types).

:::

## Usage with React Redux

While [React Redux](https://react-redux.js.org) is a separate library from Redux itself, it is commonly used with React.

For a complete guide on how to correctly use React Redux with TypeScript, see **[the "Static Typing" page in the React Redux docs](https://react-redux.js.org/using-react-redux/static-typing)**. This section will highlight the standard patterns.

If you are using TypeScript, the React Redux types are maintained separately in DefinitelyTyped, but included as a dependency of the react-redux package, so they should be installed automatically. If you still need to install them manually, run:

```sh
npm install @types/react-redux
```

### Typing the `useSelector` hook

Declare the type of the `state` parameter in the selector function, and the return type of `useSelector` will be inferred to match the return type of the selector:

```ts
interface RootState {
  isOn: boolean
}

// TS infers type: (state: RootState) => boolean
const selectIsOn = (state: RootState) => state.isOn

// TS infers `isOn` is boolean
const isOn = useSelector(selectIsOn)
```

This can also be done inline as well:

```ts
const isOn = useSelector((state: RootState) => state.isOn)
```

However, prefer creating a pre-typed `useAppSelector` hook with the correct type of `state` built-in instead.

### Typing the `useDispatch` hook

By default, the return value of `useDispatch` is the standard `Dispatch` type defined by the Redux core types, so no declarations are needed:

```ts
const dispatch = useDispatch()
```

However, prefer creating a pre-typed `useAppDispatch` hook with the correct type of `Dispatch` built-in instead.

### Typing the `connect` higher order component

If you are still using `connect`, you should use the `ConnectedProps<T>` type exported by `@types/react-redux^7.1.2` to infer the types of the props from `connect` automatically. This requires splitting the `connect(mapState, mapDispatch)(MyComponent)` call into two parts:

```tsx
import { connect, ConnectedProps } from 'react-redux'

interface RootState {
  isOn: boolean
}

const mapState = (state: RootState) => ({
  isOn: state.isOn
})

const mapDispatch = {
  toggleOn: () => ({ type: 'TOGGLE_IS_ON' })
}

const connector = connect(mapState, mapDispatch)

// The inferred type will look like:
// {isOn: boolean, toggleOn: () => void}
type PropsFromRedux = ConnectedProps<typeof connector>

type Props = PropsFromRedux & {
  backgroundColor: string
}

const MyComponent = (props: Props) => (
  <div style={{ backgroundColor: props.backgroundColor }}>
    <button onClick={props.toggleOn}>
      Toggle is {props.isOn ? 'ON' : 'OFF'}
    </button>
  </div>
)

export default connector(MyComponent)
```

## Usage with Redux Toolkit

The [Standard Redux Toolkit Project Setup with TypeScript](#standard-redux-toolkit-project-setup-with-typescript) section already covered the normal usage patterns for `configureStore` and `createSlice`, and the [Redux Toolkit "Usage with TypeScript" page](https://redux-toolkit.js.org/usage/usage-with-typescript) covers all of the RTK APIs in detail.

Here are some additional typing patterns you will commonly see when using RTK.

### Typing `configureStore`

`configureStore` infers the type of the state value from the provided root reducer function, so no specific type declarations should be needed.

If you want to add additional middleware to the store, be sure to use the specialized `.concat()` and `.prepend()` methods included in the array returned by `getDefaultMiddleware()`, as those will correctly preserve the types of the middleware you're adding. (Using plain JS array spreads often loses those types.)

```ts
const store = configureStore({
  reducer: rootReducer,
  middleware: getDefaultMiddleware =>
    getDefaultMiddleware()
      .prepend(
        // correctly typed middlewares can just be used
        additionalMiddleware,
        // you can also type middlewares manually
        untypedMiddleware as Middleware<
          (action: Action<'specialAction'>) => number,
          RootState
        >
      )
      // prepend and concat calls can be chained
      .concat(logger)
})
```

### Matching Actions

RTK-generated action creators have a `match` method that acts as a [type predicate](https://www.typescriptlang.org/docs/handbook/2/narrowing.html#using-type-predicates). Calling `someActionCreator.match(action)` will do a string comparison against the `action.type` string, and if used as a condition, narrow the type of `action` down to be the correct TS type:

```ts
const increment = createAction<number>('increment')
function test(action: Action) {
  if (increment.match(action)) {
    // action.payload inferred correctly here
    const num = 5 + action.payload
  }
}
```

This is particularly useful when checking for action types in Redux middleware, such as custom middleware, `redux-observable`, and RxJS's `filter` method.

### Typing `createSlice`

#### Defining Separate Case Reducers

If you have too many case reducers and defining them inline would be messy, or you want to reuse case reducers across slices, you can also define them outside the `createSlice` call and type them as `CaseReducer`:

```ts
type State = number
const increment: CaseReducer<State, PayloadAction<number>> = (state, action) =>
  state + action.payload

createSlice({
  name: 'test',
  initialState: 0,
  reducers: {
    increment
  }
})
```

#### Typing `extraReducers`

If you are adding an `extraReducers` field in `createSlice`, be sure to use the "builder callback" form, as the "plain object" form cannot infer action types correctly. Passing an RTK-generated action creator to `builder.addCase()` will correctly infer the type of the `action`:

```ts
const usersSlice = createSlice({
  name: 'users',
  initialState,
  reducers: {
    // fill in primary logic here
  },
  // highlight-start
  extraReducers: builder => {
    builder.addCase(fetchUserById.pending, (state, action) => {
      // both `state` and `action` are now correctly typed
      // based on the slice state and the `pending` action creator
    })
  }
  // highlight-end
})
```

#### Typing `prepare` Callbacks

If you want to add a `meta` or `error` property to your action, or customize the `payload` of your action, you have to use the `prepare` notation for defining the case reducer. Using this notation with TypeScript looks like:

```ts
const blogSlice = createSlice({
  name: 'blogData',
  initialState,
  reducers: {
    // highlight-start
    receivedAll: {
      reducer(
        state,
        action: PayloadAction<Page[], string, { currentPage: number }>
      ) {
        state.all = action.payload
        state.meta = action.meta
      },
      prepare(payload: Page[], currentPage: number) {
        return { payload, meta: { currentPage } }
      }
    }
    // highlight-end
  }
})
```

#### Fixing Circular Types in Exported Slices

Finally, on rare occasions you might need to export the slice reducer with a specific type in order to break a circular type dependency problem. This might look like:

```ts
export default counterSlice.reducer as Reducer<Counter>
```

### Typing `createAsyncThunk`

For basic usage, the only type you need to provide for `createAsyncThunk` is the type of the single argument for your payload creation callback. You should also ensure that the return value of the callback is typed correctly:

```ts
const fetchUserById = createAsyncThunk(
  'users/fetchById',
  // Declare the type your function argument here:
  // highlight-next-line
  async (userId: number) => {
    const response = await fetch(`https://reqres.in/api/users/${userId}`)
    // Inferred return type: Promise<MyData>
    // highlight-next-line
    return (await response.json()) as MyData
  }
)

// the parameter of `fetchUserById` is automatically inferred to `number` here
// and dispatching the resulting thunkAction will return a Promise of a correctly
// typed "fulfilled" or "rejected" action.
const lastReturnedAction = await store.dispatch(fetchUserById(3))
```

If you need to modify the types of the `thunkApi` parameter, such as supplying the type of the `state` returned by `getState()`, you must supply the first two generic arguments for return type and payload argument, plus whicher "thunkApi argument fields" are relevant in an object:

```ts
const fetchUserById = createAsyncThunk<
  //highlight-start
  // Return type of the payload creator
  MyData,
  // First argument to the payload creator
  number,
  {
    // Optional fields for defining thunkApi field types
    dispatch: AppDispatch
    state: State
    extra: {
      jwt: string
    }
  }
  // highlight-end
>('users/fetchById', async (userId, thunkApi) => {
  const response = await fetch(`https://reqres.in/api/users/${userId}`, {
    headers: {
      Authorization: `Bearer ${thunkApi.extra.jwt}`
    }
  })
  return (await response.json()) as MyData
})
```

### Typing `createEntityAdapter`

Typing `createEntityAdapter` only requires you to specify the entity type as the single generic argument. This typically looks like:

```ts
interface Book {
  bookId: number
  title: string
  // ...
}

// highlight-next-line
const booksAdapter = createEntityAdapter<Book>({
  selectId: book => book.bookId,
  sortComparer: (a, b) => a.title.localeCompare(b.title)
})

const booksSlice = createSlice({
  name: 'books',
  // highlight-start
  // The type of the state is inferred here
  initialState: booksAdapter.getInitialState(),
  // highlight-end
  reducers: {
    bookAdded: booksAdapter.addOne,
    booksReceived(state, action: PayloadAction<{ books: Book[] }>) {
      booksAdapter.setAll(state, action.payload.books)
    }
  }
})
```

## Additional Recommendations

### Use the React Redux Hooks API

**We recommend using the React Redux hooks API as the default approach**. The hooks API is much simpler to use with TypeScript, as `useSelector` is a simple hook that takes a selector function, and the return type is easily inferred from the type of the `state` argument.

While `connect` still works fine, and _can_ be typed, it's much more difficult to type correctly.

### Avoid Action Type Unions

**We specifically recommend _against_ trying to create unions of action types**, as it provides no real benefit and actually misleads the compiler in some ways. See RTK maintainer Lenz Weber's post [Do Not Create Union Types with Redux Action Types](https://phryneas.de/redux-typescript-no-discriminating-union) for an explanation of why this is a problem.

In addition, if you're using `createSlice`, you already know that all actions defined by that slice are being handled correctly.

## Resources

For further information, see these additional resources:

- Redux library documentation:
  - [React Redux docs: Static Typing](https://react-redux.js.org/using-react-redux/static-typing): Examples of how to use the React Redux APIs with TypeScript
  - [Redux Toolkit docs: Usage with TypeScript](https://redux-toolkit.js.org/usage/usage-with-typescript): Examples of how to use the Redux Toolkit APIs with TypeScript
- React + Redux + TypeScript guides:
  - [React+TypeScript Cheatsheet](https://github.com/typescript-cheatsheets/react-typescript-cheatsheet): a comprehensive guide to using React with TypeScript
  - [React + Redux in TypeScript Guide](https://github.com/piotrwitek/react-redux-typescript-guide): extensive information on patterns for using React and Redux with TypeScript
    - _Note: while this guide has some useful info, many of the patterns it shows go against our recommended practices shown in this page, such as using action type unions. We link this out of completeness_
- Other articles:
  - [Do Not Create Union Types with Redux Action Types](https://phryneas.de/redux-typescript-no-discriminating-union)
  - [Redux with Code-Splitting and Type Checking](https://www.matthewgerstman.com/tech/redux-code-split-typecheck/)<|MERGE_RESOLUTION|>--- conflicted
+++ resolved
@@ -87,12 +87,8 @@
 
 // highlight-start
 // Use throughout your app instead of plain `useDispatch` and `useSelector`
-<<<<<<< HEAD
-export const useAppDispatch: () => AppDispatch = useDispatch
-=======
 type DispatchFunc = () => AppDispatch
 export const useAppDispatch: DispatchFunc = useDispatch
->>>>>>> 957aed6e
 export const useAppSelector: TypedUseSelectorHook<RootState> = useSelector
 // highlight-end
 ```
