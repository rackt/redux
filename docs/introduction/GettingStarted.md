--- conflicted
+++ resolved
@@ -15,7 +15,6 @@
 
 ## Installation
 
-<<<<<<< HEAD
 ### Using Create React App
 
 The recommended way to start new apps with React and Redux is by using the [official Redux+JS template](https://github.com/reduxjs/cra-template-redux) for [Create React App](https://github.com/facebook/create-react-app), which takes advantage of **[Redux Toolkit](https://redux-toolkit.js.org/)** and React Redux's integration with React components.
@@ -27,9 +26,8 @@
 ### An Existing App
 
 Redux is available as a package on NPM for use with a module bundler or in a Node application:
-=======
-### Redux Toolkit
->>>>>>> 8df4354a
+
+#### Redux Toolkit
 
 [**Redux Toolkit**](https://redux-toolkit.js.org) is our official recommended approach for writing Redux logic. It wraps around the Redux core, and contains packages and functions that we think are essential for building a Redux app. Redux Toolkit builds in our suggested best practices, simplifies most Redux tasks, prevents common mistakes, and makes it easier to write Redux applications.
 
@@ -41,8 +39,6 @@
 simplify an existing application, **[Redux Toolkit](https://redux-toolkit.js.org/)** can help you
 make your Redux code better.
 
-<<<<<<< HEAD
-=======
 Redux Toolkit is available as a package on NPM for use with a module bundler or in a Node application:
 
 ```bash
@@ -53,15 +49,7 @@
 yarn add @reduxjs/toolkit
 ```
 
-### Create a React Redux App
-
-The recommended way to start new apps with React and Redux is by using the [official Redux+JS template](https://github.com/reduxjs/cra-template-redux) for [Create React App](https://github.com/facebook/create-react-app), which takes advantage of **[Redux Toolkit](https://redux-toolkit.js.org/)** and React Redux's integration with React components.
-
-```sh
-npx create-react-app my-app --template redux
-```
-
-### Redux Core
+#### Redux Core
 
 The Redux core library is available as a package on NPM for use with a module bundler or in a Node application:
 
@@ -77,7 +65,6 @@
 
 For more details, see the [Installation](Installation.md) page.
 
->>>>>>> 8df4354a
 ## Basic Example
 
 The whole state of your app is stored in an object tree inside a single _store_.
