--- conflicted
+++ resolved
@@ -305,22 +305,12 @@
 function App() {
   return (
     <Router>
-<<<<<<< HEAD
       <Navbar />
       <div className="App">
         <Switch>
           // omit existing routes // highlight-next-line
           <Route exact path="/notifications" component={NotificationsList} />
           <Redirect to="/" />
-=======
-      <Navbar/>
-      <div className="App">
-        <Switch>
-          // omit existing routes
-          // highlight-next-line
-          <Route exact path="/notifications" component={ NotificationsList }/>
-          <Redirect to="/"/>
->>>>>>> a6d19301
         </Switch>
       </div>
     </Router>
@@ -458,25 +448,18 @@
 // highlight-next-line
 import { useDispatch, useSelector } from 'react-redux'
 
-// highlight-next-line
-<<<<<<< HEAD
+// highlight-start
 import {
   fetchNotifications,
   selectAllNotifications
 } from '../features/notifications/notificationsSlice'
-=======
-import { fetchNotifications, selectAllNotifications } from '../features/notifications/notificationsSlice'
->>>>>>> a6d19301
+// highlight-end
 
 export const Navbar = () => {
   const dispatch = useDispatch()
   // highlight-start
   const notifications = useSelector(selectAllNotifications)
-<<<<<<< HEAD
   const numUnreadNotifications = notifications.filter(n => !n.read).length
-=======
-  const numUnreadNotifications = notifications.filter((n) => !n.read).length
->>>>>>> a6d19301
   // highlight-end
   // omit component contents
   // highlight-start
@@ -491,7 +474,6 @@
   return (
     <nav>
       // omit component contents
-<<<<<<< HEAD
       <div className="navLinks">
         <Link to="/">Posts</Link>
         <Link to="/users">Users</Link>
@@ -501,17 +483,6 @@
         </Link>
         // highlight-end
       </div>
-=======
-          <div className="navLinks">
-            <Link to="/">Posts</Link>
-            <Link to="/users">Users</Link>
-            // highlight-start
-            <Link to="/notifications">
-              Notifications {unreadNotificationsBadge}
-            </Link>
-            // highlight-end
-          </div>
->>>>>>> a6d19301
       // omit component contents
     </nav>
   )
