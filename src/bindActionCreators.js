--- conflicted
+++ resolved
@@ -1,8 +1,5 @@
-<<<<<<< HEAD
 import mapNestedValues from './utils/mapNestedValues'
 
-=======
->>>>>>> 3dfdd0ac
 function bindActionCreator(actionCreator, dispatch) {
   return (...args) => dispatch(actionCreator(...args))
 }
@@ -40,20 +37,7 @@
     )
   }
 
-<<<<<<< HEAD
   return mapNestedValues(actionCreators, actionCreator =>
     bindActionCreator(actionCreator, dispatch)
   )
-=======
-  var keys = Object.keys(actionCreators)
-  var boundActionCreators = {}
-  for (var i = 0; i < keys.length; i++) {
-    var key = keys[i]
-    var actionCreator = actionCreators[key]
-    if (typeof actionCreator === 'function') {
-      boundActionCreators[key] = bindActionCreator(actionCreator, dispatch)
-    }
-  }
-  return boundActionCreators
->>>>>>> 3dfdd0ac
 }