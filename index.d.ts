--- conflicted
+++ resolved
@@ -192,11 +192,7 @@
    * @param nextReducer The reducer for the store to use instead.
    * @param nextState New state for the nextReducer.
    */
-<<<<<<< HEAD
   replaceReducer(nextReducer: Reducer<S>, nextState: S): void;
-=======
-  replaceReducer(nextReducer: Reducer<S, A>): void;
->>>>>>> 39052294
 }
 
 export type DeepPartial<T> = { [K in keyof T]?: DeepPartial<T[K]> };
