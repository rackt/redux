--- conflicted
+++ resolved
@@ -1,18 +1,12 @@
 /* eslint-disable no-console */
 import type { Reducer, AnyAction, CombinedState } from '..'
+import type { Reducer, Action } from 'redux'
 import {
   createStore,
   combineReducers,
-<<<<<<< HEAD
-  __DO_NOT_USE__ActionTypes as ActionTypes
-} from '..'
-=======
-  Reducer,
-  Action,
   __DO_NOT_USE__ActionTypes as ActionTypes
 } from 'redux'
 import { vi } from 'vitest'
->>>>>>> 957aed6e
 
 describe('Utils', () => {
   describe('combineReducers', () => {
