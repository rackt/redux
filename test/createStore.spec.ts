import {
  createStore,
  combineReducers,
  StoreEnhancer,
  Action,
  Store,
  Reducer,
  AnyAction
} from 'redux'
import { vi } from 'vitest'
import {
  addTodo,
  dispatchInMiddle,
  getStateInMiddle,
  subscribeInMiddle,
  unsubscribeInMiddle,
  throwError,
  unknownAction
} from './helpers/actionCreators'
import * as reducers from './helpers/reducers'
import { from, ObservableInput } from 'rxjs'
import { map } from 'rxjs/operators'
import $$observable from '../src/utils/symbol-observable'

describe('createStore', () => {
  it('exposes the public API', () => {
    const store = createStore(combineReducers(reducers))

    // Since switching to internal Symbol.observable impl, it will show up as a key in node env
    // So we filter it out
    const methods = Object.keys(store).filter(key => key !== $$observable)

    expect(methods.length).toBe(4)
    expect(methods).toContain('subscribe')
    expect(methods).toContain('dispatch')
    expect(methods).toContain('getState')
    expect(methods).toContain('replaceReducer')
  })

  it('throws if reducer is not a function', () => {
    // @ts-expect-error
    expect(() => createStore(undefined)).toThrow()
    // @ts-expect-error
    expect(() => createStore('test')).toThrow()
    // @ts-expect-error
    expect(() => createStore({})).toThrow()

    expect(() => createStore(() => {})).not.toThrow()
  })

  it('passes the initial state', () => {
    const store = createStore(reducers.todos, [
      {
        id: 1,
        text: 'Hello'
      }
    ])
    expect(store.getState()).toEqual([
      {
        id: 1,
        text: 'Hello'
      }
    ])
  })

  it('applies the reducer to the previous state', () => {
    const store = createStore(reducers.todos)
    expect(store.getState()).toEqual([])

    // @ts-expect-error
    store.dispatch(unknownAction())
    expect(store.getState()).toEqual([])

    store.dispatch(addTodo('Hello'))
    expect(store.getState()).toEqual([
      {
        id: 1,
        text: 'Hello'
      }
    ])

    store.dispatch(addTodo('World'))
    expect(store.getState()).toEqual([
      {
        id: 1,
        text: 'Hello'
      },
      {
        id: 2,
        text: 'World'
      }
    ])
  })

  it('applies the reducer to the initial state', () => {
    const store = createStore(reducers.todos, [
      {
        id: 1,
        text: 'Hello'
      }
    ])
    expect(store.getState()).toEqual([
      {
        id: 1,
        text: 'Hello'
      }
    ])

    // @ts-expect-error
    store.dispatch(unknownAction())
    expect(store.getState()).toEqual([
      {
        id: 1,
        text: 'Hello'
      }
    ])

    store.dispatch(addTodo('World'))
    expect(store.getState()).toEqual([
      {
        id: 1,
        text: 'Hello'
      },
      {
        id: 2,
        text: 'World'
      }
    ])
  })

  it('preserves the state when replacing a reducer', () => {
    const store = createStore(reducers.todos)
    store.dispatch(addTodo('Hello'))
    store.dispatch(addTodo('World'))
    expect(store.getState()).toEqual([
      {
        id: 1,
        text: 'Hello'
      },
      {
        id: 2,
        text: 'World'
      }
    ])

    store.replaceReducer(reducers.todosReverse)
    expect(store.getState()).toEqual([
      {
        id: 1,
        text: 'Hello'
      },
      {
        id: 2,
        text: 'World'
      }
    ])

    store.dispatch(addTodo('Perhaps'))
    expect(store.getState()).toEqual([
      {
        id: 3,
        text: 'Perhaps'
      },
      {
        id: 1,
        text: 'Hello'
      },
      {
        id: 2,
        text: 'World'
      }
    ])

    store.replaceReducer(reducers.todos)
    expect(store.getState()).toEqual([
      {
        id: 3,
        text: 'Perhaps'
      },
      {
        id: 1,
        text: 'Hello'
      },
      {
        id: 2,
        text: 'World'
      }
    ])

    store.dispatch(addTodo('Surely'))
    expect(store.getState()).toEqual([
      {
        id: 3,
        text: 'Perhaps'
      },
      {
        id: 1,
        text: 'Hello'
      },
      {
        id: 2,
        text: 'World'
      },
      {
        id: 4,
        text: 'Surely'
      }
    ])
  })

  it('supports multiple subscriptions', () => {
    const store = createStore(reducers.todos)
    const listenerA = vi.fn()
    const listenerB = vi.fn()

    let unsubscribeA = store.subscribe(listenerA)
    // @ts-expect-error
    store.dispatch(unknownAction())
    expect(listenerA.mock.calls.length).toBe(1)
    expect(listenerB.mock.calls.length).toBe(0)

    // @ts-expect-error
    store.dispatch(unknownAction())
    expect(listenerA.mock.calls.length).toBe(2)
    expect(listenerB.mock.calls.length).toBe(0)

    const unsubscribeB = store.subscribe(listenerB)
    expect(listenerA.mock.calls.length).toBe(2)
    expect(listenerB.mock.calls.length).toBe(0)

    // @ts-expect-error
    store.dispatch(unknownAction())
    expect(listenerA.mock.calls.length).toBe(3)
    expect(listenerB.mock.calls.length).toBe(1)

    unsubscribeA()
    expect(listenerA.mock.calls.length).toBe(3)
    expect(listenerB.mock.calls.length).toBe(1)

    // @ts-expect-error
    store.dispatch(unknownAction())
    expect(listenerA.mock.calls.length).toBe(3)
    expect(listenerB.mock.calls.length).toBe(2)

    unsubscribeB()
    expect(listenerA.mock.calls.length).toBe(3)
    expect(listenerB.mock.calls.length).toBe(2)

    // @ts-expect-error
    store.dispatch(unknownAction())
    expect(listenerA.mock.calls.length).toBe(3)
    expect(listenerB.mock.calls.length).toBe(2)

    unsubscribeA = store.subscribe(listenerA)
    expect(listenerA.mock.calls.length).toBe(3)
    expect(listenerB.mock.calls.length).toBe(2)

    // @ts-expect-error
    store.dispatch(unknownAction())
    expect(listenerA.mock.calls.length).toBe(4)
    expect(listenerB.mock.calls.length).toBe(2)
  })

  it('only removes listener once when unsubscribe is called', () => {
    const store = createStore(reducers.todos)
    const listenerA = vi.fn()
    const listenerB = vi.fn()

    const unsubscribeA = store.subscribe(listenerA)
    store.subscribe(listenerB)

    unsubscribeA()
    unsubscribeA()

    // @ts-expect-error
    store.dispatch(unknownAction())
    expect(listenerA.mock.calls.length).toBe(0)
    expect(listenerB.mock.calls.length).toBe(1)
  })

  it('only removes relevant listener when unsubscribe is called', () => {
    const store = createStore(reducers.todos)
    const listener = vi.fn()

    store.subscribe(listener)
    const unsubscribeSecond = store.subscribe(listener)

    unsubscribeSecond()
    unsubscribeSecond()

    // @ts-expect-error
    store.dispatch(unknownAction())
    expect(listener.mock.calls.length).toBe(1)
  })

  it('supports removing a subscription within a subscription', () => {
    const store = createStore(reducers.todos)
    const listenerA = vi.fn()
    const listenerB = vi.fn()
    const listenerC = vi.fn()

    store.subscribe(listenerA)
    const unSubB = store.subscribe(() => {
      listenerB()
      unSubB()
    })
    store.subscribe(listenerC)

    // @ts-expect-error
    store.dispatch(unknownAction())
    // @ts-expect-error
    store.dispatch(unknownAction())

    expect(listenerA.mock.calls.length).toBe(2)
    expect(listenerB.mock.calls.length).toBe(1)
    expect(listenerC.mock.calls.length).toBe(2)
  })

  it('notifies all subscribers about current dispatch regardless if any of them gets unsubscribed in the process', () => {
    const store = createStore(reducers.todos)

    const unsubscribeHandles: any[] = []
    const doUnsubscribeAll = () =>
      unsubscribeHandles.forEach(unsubscribe => unsubscribe())

    const listener1 = vi.fn()
    const listener2 = vi.fn()
    const listener3 = vi.fn()

    unsubscribeHandles.push(store.subscribe(() => listener1()))
    unsubscribeHandles.push(
      store.subscribe(() => {
        listener2()
        doUnsubscribeAll()
      })
    )
    unsubscribeHandles.push(store.subscribe(() => listener3()))

    // @ts-expect-error
    store.dispatch(unknownAction())
    expect(listener1.mock.calls.length).toBe(1)
    expect(listener2.mock.calls.length).toBe(1)
    expect(listener3.mock.calls.length).toBe(1)

    // @ts-expect-error
    store.dispatch(unknownAction())
    expect(listener1.mock.calls.length).toBe(1)
    expect(listener2.mock.calls.length).toBe(1)
    expect(listener3.mock.calls.length).toBe(1)
  })

  it('notifies only subscribers active at the moment of current dispatch', () => {
    const store = createStore(reducers.todos)

    const listener1 = vi.fn()
    const listener2 = vi.fn()
    const listener3 = vi.fn()

    let listener3Added = false
    const maybeAddThirdListener = () => {
      if (!listener3Added) {
        listener3Added = true
        store.subscribe(() => listener3())
      }
    }

    store.subscribe(() => listener1())
    store.subscribe(() => {
      listener2()
      maybeAddThirdListener()
    })

    // @ts-expect-error
    store.dispatch(unknownAction())
    expect(listener1.mock.calls.length).toBe(1)
    expect(listener2.mock.calls.length).toBe(1)
    expect(listener3.mock.calls.length).toBe(0)

    // @ts-expect-error
    store.dispatch(unknownAction())
    expect(listener1.mock.calls.length).toBe(2)
    expect(listener2.mock.calls.length).toBe(2)
    expect(listener3.mock.calls.length).toBe(1)
  })

  it('uses the last snapshot of subscribers during nested dispatch', () => {
    const store = createStore(reducers.todos)

    const listener1 = vi.fn()
    const listener2 = vi.fn()
    const listener3 = vi.fn()
    const listener4 = vi.fn()

    let unsubscribe4: any
    const unsubscribe1 = store.subscribe(() => {
      listener1()
      expect(listener1.mock.calls.length).toBe(1)
      expect(listener2.mock.calls.length).toBe(0)
      expect(listener3.mock.calls.length).toBe(0)
      expect(listener4.mock.calls.length).toBe(0)

      unsubscribe1()
      unsubscribe4 = store.subscribe(listener4)
      // @ts-expect-error
      store.dispatch(unknownAction())

      expect(listener1.mock.calls.length).toBe(1)
      expect(listener2.mock.calls.length).toBe(1)
      expect(listener3.mock.calls.length).toBe(1)
      expect(listener4.mock.calls.length).toBe(1)
    })
    store.subscribe(listener2)
    store.subscribe(listener3)

    // @ts-expect-error
    store.dispatch(unknownAction())
    expect(listener1.mock.calls.length).toBe(1)
    expect(listener2.mock.calls.length).toBe(2)
    expect(listener3.mock.calls.length).toBe(2)
    expect(listener4.mock.calls.length).toBe(1)

    unsubscribe4()
    // @ts-expect-error
    store.dispatch(unknownAction())
    expect(listener1.mock.calls.length).toBe(1)
    expect(listener2.mock.calls.length).toBe(3)
    expect(listener3.mock.calls.length).toBe(3)
    expect(listener4.mock.calls.length).toBe(1)
  })

  it('provides an up-to-date state when a subscriber is notified', async () => {
    const store = createStore(reducers.todos)

    let resolve: (value: unknown) => void = () => {}
    let promise = new Promise(_resolve => {
      resolve = _resolve
    })
    store.subscribe(() => {
      resolve(store.getState())
    })
    store.dispatch(addTodo('Hello'))
    const state = await promise

    expect(state).toEqual([
      {
        id: 1,
        text: 'Hello'
      }
    ])
  })

  it('does not leak private listeners array', async () => {
    const store = createStore(reducers.todos)
    let resolve: (value: unknown) => void = () => {}
    let promise = new Promise(_resolve => {
      resolve = _resolve
    })

    store.subscribe(function (this: any) {
      resolve(this)
    })
    store.dispatch(addTodo('Hello'))
    const result = await promise

    expect(result).toBe(undefined)
  })

  it('only accepts plain object actions', () => {
    const store = createStore(reducers.todos)
    // @ts-expect-error
    expect(() => store.dispatch(unknownAction())).not.toThrow()

    function AwesomeMap() {}
    // @ts-expect-error
    ;[null, undefined, 42, 'hey', new AwesomeMap()].forEach(nonObject =>
      expect(() => store.dispatch(nonObject)).toThrow(/plain/)
    )
  })

  it('handles nested dispatches gracefully', () => {
    function foo(state = 0, action: Action) {
      return action.type === 'foo' ? 1 : state
    }

    function bar(state = 0, action: Action) {
      return action.type === 'bar' ? 2 : state
    }

    const store = createStore(combineReducers({ foo, bar }))

    store.subscribe(function kindaComponentDidUpdate() {
      const state = store.getState()
      if (state.bar === 0) {
        store.dispatch({ type: 'bar' })
      }
    })

    store.dispatch({ type: 'foo' })
    expect(store.getState()).toEqual({
      foo: 1,
      bar: 2
    })
  })

  it('does not allow dispatch() from within a reducer', () => {
    const store = createStore(reducers.dispatchInTheMiddleOfReducer)

    expect(() =>
      store.dispatch(
        // @ts-expect-error
        dispatchInMiddle(store.dispatch.bind(store, unknownAction()))
      )
    ).toThrow(/may not dispatch/)

    expect(() => store.dispatch(dispatchInMiddle(() => {}))).not.toThrow()
  })

  it('does not allow getState() from within a reducer', () => {
    const store = createStore(reducers.getStateInTheMiddleOfReducer)

    expect(() =>
      store.dispatch(getStateInMiddle(store.getState.bind(store)))
    ).toThrow(/You may not call store.getState()/)

    expect(() => store.dispatch(getStateInMiddle(() => {}))).not.toThrow()
  })

  it('does not allow subscribe() from within a reducer', () => {
    const store = createStore(reducers.subscribeInTheMiddleOfReducer)

    expect(() =>
      store.dispatch(subscribeInMiddle(store.subscribe.bind(store, () => {})))
    ).toThrow(/You may not call store.subscribe()/)

    expect(() => store.dispatch(subscribeInMiddle(() => {}))).not.toThrow()
  })

  it('does not allow unsubscribe from subscribe() from within a reducer', () => {
    const store = createStore(reducers.unsubscribeInTheMiddleOfReducer)
    const unsubscribe = store.subscribe(() => {})

    expect(() =>
      store.dispatch(unsubscribeInMiddle(unsubscribe.bind(store)))
    ).toThrow(/You may not unsubscribe from a store/)

    expect(() => store.dispatch(unsubscribeInMiddle(() => {}))).not.toThrow()
  })

  it('recovers from an error within a reducer', () => {
    const store = createStore(reducers.errorThrowingReducer)
    expect(() => store.dispatch(throwError())).toThrow()

    // @ts-expect-error
    expect(() => store.dispatch(unknownAction())).not.toThrow()
  })

  it('throws if action type is missing', () => {
    const store = createStore(reducers.todos)
    // @ts-expect-error
    expect(() => store.dispatch({})).toThrow(
      /Actions may not have an undefined "type" property/
    )
  })

  it('throws an error that correctly describes the type of item dispatched', () => {
    const store = createStore(reducers.todos)
    // @ts-ignore
    expect(() => store.dispatch(Promise.resolve(42))).toThrow(
      /the actual type was: 'Promise'/
    )

    // @ts-ignore
    expect(() => store.dispatch(() => {})).toThrow(
      /the actual type was: 'function'/
    )

    // @ts-ignore
    expect(() => store.dispatch(new Date())).toThrow(
      /the actual type was: 'date'/
    )

    // @ts-ignore
    expect(() => store.dispatch(null)).toThrow(/the actual type was: 'null'/)

    // @ts-ignore
    expect(() => store.dispatch(undefined)).toThrow(
      /the actual type was: 'undefined'/
    )
  })

  it('throws if action type is undefined', () => {
    const store = createStore(reducers.todos)
<<<<<<< HEAD
    // @ts-expect-error
    expect(() => store.dispatch({ type: undefined })).toThrow(
      /Actions may not have an undefined "type" property/
    )
=======
    expect(() =>
      store.dispatch({ type: undefined } as unknown as AnyAction)
    ).toThrow(/Actions may not have an undefined "type" property/)
>>>>>>> 5076b4f8
  })

  it('throws if action type is not string', () => {
    const store = createStore(reducers.todos)
<<<<<<< HEAD
    // @ts-expect-error
    expect(() => store.dispatch({ type: false })).not.toThrow()
    // @ts-expect-error
    expect(() => store.dispatch({ type: 0 })).not.toThrow()
    // @ts-expect-error
    expect(() => store.dispatch({ type: null })).not.toThrow()
    // @ts-expect-error
    expect(() => store.dispatch({ type: '' })).not.toThrow()
=======
    expect(() =>
      store.dispatch({ type: false } as unknown as AnyAction)
    ).toThrow(/the actual type was: 'boolean'.*Value was: 'false'/)
    expect(() => store.dispatch({ type: 0 } as unknown as AnyAction)).toThrow(
      /the actual type was: 'number'.*Value was: '0'/
    )
    expect(() =>
      store.dispatch({ type: null } as unknown as AnyAction)
    ).toThrow(/the actual type was: 'null'.*Value was: 'null'/)

    expect(() =>
      store.dispatch({ type: '' } as unknown as AnyAction)
    ).not.toThrow()
>>>>>>> 5076b4f8
  })

  it('accepts enhancer as the third argument', () => {
    const emptyArray: any[] = []
    const spyEnhancer =
      (vanillaCreateStore: any) =>
      (...args: any[]) => {
        expect(args[0]).toBe(reducers.todos)
        expect(args[1]).toBe(emptyArray)
        expect(args.length).toBe(2)
        const vanillaStore = vanillaCreateStore(...args)
        return {
          ...vanillaStore,
          dispatch: vi.fn(vanillaStore.dispatch)
        }
      }

    const store = createStore(reducers.todos, emptyArray, spyEnhancer)
    const action = addTodo('Hello')
    store.dispatch(action)
    expect(store.dispatch).toBeCalledWith(action)
    expect(store.getState()).toEqual([
      {
        id: 1,
        text: 'Hello'
      }
    ])
  })

  it('accepts enhancer as the second argument if initial state is missing', () => {
    const spyEnhancer =
      (vanillaCreateStore: any) =>
      (...args: any[]) => {
        expect(args[0]).toBe(reducers.todos)
        expect(args[1]).toBe(undefined)
        expect(args.length).toBe(2)
        const vanillaStore = vanillaCreateStore(...args)
        return {
          ...vanillaStore,
          dispatch: vi.fn(vanillaStore.dispatch)
        }
      }

    const store = createStore(reducers.todos, spyEnhancer)
    const action = addTodo('Hello')
    store.dispatch(action)
    expect(store.dispatch).toBeCalledWith(action)
    expect(store.getState()).toEqual([
      {
        id: 1,
        text: 'Hello'
      }
    ])
  })

  it('throws if enhancer is neither undefined nor a function', () => {
    expect(() =>
      createStore(reducers.todos, undefined, {} as unknown as StoreEnhancer)
    ).toThrow()

    expect(() =>
      createStore(reducers.todos, undefined, [] as unknown as StoreEnhancer)
    ).toThrow()

    // @ts-expect-error
    expect(() => createStore(reducers.todos, undefined, null)).toThrow()

    expect(() =>
      createStore(reducers.todos, undefined, false as unknown as StoreEnhancer)
    ).toThrow()

    expect(() =>
      createStore(reducers.todos, undefined, undefined)
    ).not.toThrow()

    expect(() => createStore(reducers.todos, undefined, x => x)).not.toThrow()

    expect(() =>
      createStore<any, reducers.TodoAction, {}, {}>(reducers.todos, x => x)
    ).not.toThrow()

    expect(() => createStore(reducers.todos, [])).not.toThrow()

    expect(() =>
      createStore<any, reducers.TodoAction, {}, {}>(reducers.todos, {})
    ).not.toThrow()
  })

  it('throws if nextReducer is not a function', () => {
    const store = createStore(reducers.todos)

    // @ts-expect-error
    expect(() => store.replaceReducer(undefined)).toThrow(
      'Expected the nextReducer to be a function.'
    )

    expect(() => store.replaceReducer(() => [])).not.toThrow()
  })

  it('throws if listener is not a function', () => {
    const store = createStore(reducers.todos)
    // @ts-expect-error
    expect(() => store.subscribe(undefined)).toThrow()
    // @ts-expect-error
    expect(() => store.subscribe('')).toThrow()
    // @ts-expect-error
    expect(() => store.subscribe(null)).toThrow()
    // @ts-expect-error
    expect(() => store.subscribe(undefined)).toThrow()
  })

  describe('Symbol.observable interop point', () => {
    it('should exist', () => {
      const store = createStore(() => {})
      // @ts-expect-error
      expect(typeof store[$$observable]).toBe('function')
    })

    describe('returned value', () => {
      it('should be subscribable', () => {
        const store = createStore(() => {})
        // @ts-expect-error
        const obs = store[$$observable]()
        expect(typeof obs.subscribe).toBe('function')
      })

      it('may be used to retrieve itself', () => {
        const store = createStore(() => {})
        // @ts-expect-error
        const obs = store[$$observable]()
        expect(obs[$$observable]()).toBe(obs)
      })

      it('should throw a TypeError if an observer object is not supplied to subscribe', () => {
        const store = createStore(() => {})
        // @ts-expect-error
        const obs = store[$$observable]()

        expect(function () {
          obs.subscribe()
        }).toThrowError(
          new TypeError(
            `Expected the observer to be an object. Instead, received: 'undefined'`
          )
        )

        expect(function () {
          obs.subscribe(null)
        }).toThrowError(
          new TypeError(
            `Expected the observer to be an object. Instead, received: 'null'`
          )
        )

        expect(function () {
          obs.subscribe(() => {})
        }).toThrowError(
          new TypeError(
            `Expected the observer to be an object. Instead, received: 'function'`
          )
        )

        expect(function () {
          obs.subscribe({})
        }).not.toThrow()
      })

      it('should return a subscription object when subscribed', () => {
        const store = createStore(() => {})
        // @ts-expect-error
        const obs = store[$$observable]()
        const sub = obs.subscribe({})
        expect(typeof sub.unsubscribe).toBe('function')
      })
    })

    it('should pass an integration test with no unsubscribe', () => {
      function foo(state = 0, action: Action) {
        return action.type === 'foo' ? 1 : state
      }

      function bar(state = 0, action: Action) {
        return action.type === 'bar' ? 2 : state
      }

      const store = createStore(combineReducers({ foo, bar }))
      // @ts-expect-error
      const observable = store[$$observable]()
      const results: any[] = []

      observable.subscribe({
        next(state: any) {
          results.push(state)
        }
      })

      store.dispatch({ type: 'foo' })
      store.dispatch({ type: 'bar' })

      expect(results).toEqual([
        { foo: 0, bar: 0 },
        { foo: 1, bar: 0 },
        { foo: 1, bar: 2 }
      ])
    })

    it('should pass an integration test with an unsubscribe', () => {
      function foo(state = 0, action: Action) {
        return action.type === 'foo' ? 1 : state
      }

      function bar(state = 0, action: Action) {
        return action.type === 'bar' ? 2 : state
      }

      const store = createStore(combineReducers({ foo, bar }))
      // @ts-expect-error
      const observable = store[$$observable]()
      const results: any[] = []

      const sub = observable.subscribe({
        next(state: any) {
          results.push(state)
        }
      })

      store.dispatch({ type: 'foo' })
      sub.unsubscribe()
      store.dispatch({ type: 'bar' })

      expect(results).toEqual([
        { foo: 0, bar: 0 },
        { foo: 1, bar: 0 }
      ])
    })

    it('should pass an integration test with a common library (RxJS)', () => {
      function foo(state = 0, action: Action) {
        return action.type === 'foo' ? 1 : state
      }

      function bar(state = 0, action: Action) {
        return action.type === 'bar' ? 2 : state
      }

      const store: ObservableInput<{ foo: number; bar: number }> = createStore(
        combineReducers({ foo, bar })
      )
      const observable = from(store)
      const results: any[] = []

      const sub = observable
        .pipe(map(state => ({ fromRx: true, ...state })))
        .subscribe(state => results.push(state))
      ;(store as unknown as Store).dispatch({ type: 'foo' })
      sub.unsubscribe()
      ;(store as unknown as Store).dispatch({ type: 'bar' })

      expect(results).toEqual([
        { foo: 0, bar: 0, fromRx: true },
        { foo: 1, bar: 0, fromRx: true }
      ])
    })
  })

  it('does not log an error if parts of the current state will be ignored by a nextReducer using combineReducers', () => {
    const originalConsoleError = console.error
    console.error = vi.fn()

    const reducer: Reducer<number> = (s = 0) => s

    const yReducer = combineReducers<{
      z: typeof reducer
      w?: typeof reducer
    }>({
      z: reducer,
      w: reducer
    })

    const store = createStore(
      combineReducers<{ x?: typeof reducer; y: typeof yReducer }>({
        x: reducer,
        y: yReducer
      })
    )

    store.replaceReducer(
      combineReducers({
        y: combineReducers({
          z: reducer
        })
      })
    )

    expect((console.error as any).mock.calls.length).toBe(0)
    console.error = originalConsoleError
  })

  it('throws if passing several enhancer functions without preloaded state', () => {
    const rootReducer = combineReducers(reducers)
    const dummyEnhancer = (f: any) => f
    expect(() =>
      // use a fake pre-loaded state to get a valid createStore signature
      createStore(rootReducer, dummyEnhancer as unknown as {}, dummyEnhancer)
    ).toThrow()
  })

  it('throws if passing several enhancer functions with preloaded state', () => {
    const rootReducer = combineReducers(reducers)
    const dummyEnhancer = (f: any) => f
    expect(() =>
      // work around the type so we can call this poorly
      (createStore as any)(
        rootReducer,
        { todos: [] },
        dummyEnhancer,
        dummyEnhancer
      )
    ).toThrow()
  })
})<|MERGE_RESOLUTION|>--- conflicted
+++ resolved
@@ -4,8 +4,7 @@
   StoreEnhancer,
   Action,
   Store,
-  Reducer,
-  AnyAction
+  Reducer
 } from 'redux'
 import { vi } from 'vitest'
 import {
@@ -590,44 +589,28 @@
 
   it('throws if action type is undefined', () => {
     const store = createStore(reducers.todos)
-<<<<<<< HEAD
     // @ts-expect-error
     expect(() => store.dispatch({ type: undefined })).toThrow(
       /Actions may not have an undefined "type" property/
     )
-=======
-    expect(() =>
-      store.dispatch({ type: undefined } as unknown as AnyAction)
-    ).toThrow(/Actions may not have an undefined "type" property/)
->>>>>>> 5076b4f8
   })
 
   it('throws if action type is not string', () => {
     const store = createStore(reducers.todos)
-<<<<<<< HEAD
-    // @ts-expect-error
-    expect(() => store.dispatch({ type: false })).not.toThrow()
-    // @ts-expect-error
-    expect(() => store.dispatch({ type: 0 })).not.toThrow()
-    // @ts-expect-error
-    expect(() => store.dispatch({ type: null })).not.toThrow()
+    // @ts-expect-error
+    expect(() => store.dispatch({ type: false })).toThrow(
+      /the actual type was: 'boolean'.*Value was: 'false'/
+    )
+    // @ts-expect-error
+    expect(() => store.dispatch({ type: 0 })).toThrow(
+      /the actual type was: 'number'.*Value was: '0'/
+    )
+    // @ts-expect-error
+    expect(() => store.dispatch({ type: null })).toThrow(
+      /the actual type was: 'null'.*Value was: 'null'/
+    )
     // @ts-expect-error
     expect(() => store.dispatch({ type: '' })).not.toThrow()
-=======
-    expect(() =>
-      store.dispatch({ type: false } as unknown as AnyAction)
-    ).toThrow(/the actual type was: 'boolean'.*Value was: 'false'/)
-    expect(() => store.dispatch({ type: 0 } as unknown as AnyAction)).toThrow(
-      /the actual type was: 'number'.*Value was: '0'/
-    )
-    expect(() =>
-      store.dispatch({ type: null } as unknown as AnyAction)
-    ).toThrow(/the actual type was: 'null'.*Value was: 'null'/)
-
-    expect(() =>
-      store.dispatch({ type: '' } as unknown as AnyAction)
-    ).not.toThrow()
->>>>>>> 5076b4f8
   })
 
   it('accepts enhancer as the third argument', () => {
