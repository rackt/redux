<<<<<<< HEAD
import {compose} from "../../";
=======
import {compose} from "../../index";
>>>>>>> 4d8700c9

// copied from DefinitelyTyped/compose-function

const numberToNumber = (a: number): number => a + 2;
const numberToString = (a: number): string => "foo";
const stringToNumber = (a: string): number => 5;

const t1: number = compose(numberToNumber, numberToNumber)(5);
const t2: string = compose(numberToString, numberToNumber)(5);
const t3: string = compose(numberToString, stringToNumber)("f");
const t4: (a: string) => number = compose(
  (f: (a: string) => number) => ((p: string) => 5),
  (f: (a: number) => string) => ((p: string) => 4)
)(numberToString);


const t5: number = compose(stringToNumber, numberToString, numberToNumber)(5);
const t6: string = compose(numberToString, stringToNumber, numberToString,
  numberToNumber)(5);

const t7: string = compose(
  numberToString, numberToNumber, stringToNumber, numberToString,
  stringToNumber)("fo");


const multiArgFn = (a: string, b: number, c: boolean): string => 'foo'

const t8: string = compose(multiArgFn)('bar', 42, true);
const t9: number = compose(stringToNumber, multiArgFn)('bar', 42, true);
const t10: string = compose(numberToString, stringToNumber,
  multiArgFn)('bar', 42, true);

const t11: number = compose(stringToNumber, numberToString, stringToNumber,
  multiArgFn)('bar', 42, true);


const funcs = [stringToNumber, numberToString, stringToNumber];
const t12 = compose(...funcs)('bar', 42, true);<|MERGE_RESOLUTION|>--- conflicted
+++ resolved
@@ -1,8 +1,4 @@
-<<<<<<< HEAD
-import {compose} from "../../";
-=======
 import {compose} from "../../index";
->>>>>>> 4d8700c9
 
 // copied from DefinitelyTyped/compose-function
 
