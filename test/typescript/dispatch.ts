<<<<<<< HEAD
import {Dispatch, Action} from "../../";
=======
import {Dispatch, Action} from "../../index";
>>>>>>> 4d8700c9


declare const dispatch: Dispatch<any>;

const dispatchResult: Action = dispatch({type: 'TYPE'});

// thunk
<<<<<<< HEAD
declare module "../../" {
=======
declare module "../../index" {
>>>>>>> 4d8700c9
    export interface Dispatch<S> {
        <R>(asyncAction: (dispatch: Dispatch<S>, getState: () => S) => R): R;
    }
}

const dispatchThunkResult: number = dispatch(() => 42);
const dispatchedTimerId: number = dispatch(d => setTimeout(() => d({type: 'TYPE'}), 1000));<|MERGE_RESOLUTION|>--- conflicted
+++ resolved
@@ -1,8 +1,4 @@
-<<<<<<< HEAD
-import {Dispatch, Action} from "../../";
-=======
 import {Dispatch, Action} from "../../index";
->>>>>>> 4d8700c9
 
 
 declare const dispatch: Dispatch<any>;
@@ -10,11 +6,7 @@
 const dispatchResult: Action = dispatch({type: 'TYPE'});
 
 // thunk
-<<<<<<< HEAD
-declare module "../../" {
-=======
 declare module "../../index" {
->>>>>>> 4d8700c9
     export interface Dispatch<S> {
         <R>(asyncAction: (dispatch: Dispatch<S>, getState: () => S) => R): R;
     }
