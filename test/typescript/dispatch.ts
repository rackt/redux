--- conflicted
+++ resolved
@@ -1,8 +1,4 @@
-<<<<<<< HEAD
-import type { Dispatch } from '../..'
-=======
-import { Dispatch } from 'redux'
->>>>>>> 957aed6e
+import type { Dispatch } from 'redux'
 
 /**
  * Default Dispatch type accepts any object with `type` property.
