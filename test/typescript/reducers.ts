--- conflicted
+++ resolved
@@ -1,11 +1,7 @@
 import {
   Reducer, Action, combineReducers,
   ReducersMapObject
-<<<<<<< HEAD
-} from "../../";
-=======
 } from "../../index";
->>>>>>> 4d8700c9
 
 
 type TodosState = string[];
