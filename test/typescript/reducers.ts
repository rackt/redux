--- conflicted
+++ resolved
@@ -1,15 +1,5 @@
-<<<<<<< HEAD
-import type { Reducer, Action, ReducersMapObject } from '../..'
-import { combineReducers } from '../..'
-=======
-import {
-  Reducer,
-  Action,
-  combineReducers,
-  ReducersMapObject,
-  AnyAction
-} from 'redux'
->>>>>>> 957aed6e
+import type { Reducer, Action, ReducersMapObject, AnyAction } from 'redux'
+import { combineReducers } from 'redux'
 
 /**
  * Simple reducer definition with no action shape checks.
