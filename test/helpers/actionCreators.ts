import {
  ADD_TODO,
  DISPATCH_IN_MIDDLE,
  GET_STATE_IN_MIDDLE,
  SUBSCRIBE_IN_MIDDLE,
  UNSUBSCRIBE_IN_MIDDLE,
  THROW_ERROR,
  UNKNOWN_ACTION
} from './actionTypes'
<<<<<<< HEAD
import type { Action, AnyAction, Dispatch } from '../..'
=======
import { TodoAction } from './reducers'
import { Dispatch } from 'redux'
>>>>>>> 957aed6e

export function addTodo(text: string): TodoAction {
  return { type: ADD_TODO, text }
}

export function addTodoAsync(text: string) {
  return (dispatch: Dispatch): Promise<void> =>
    new Promise(resolve =>
      setImmediate(() => {
        dispatch(addTodo(text))
        resolve()
      })
    )
}

export function addTodoIfEmpty(text: string) {
  return (dispatch: Dispatch, getState: () => any) => {
    if (!getState().length) {
      dispatch(addTodo(text))
    }
  }
}

export function dispatchInMiddle(boundDispatchFn: () => void) {
  return {
    type: DISPATCH_IN_MIDDLE,
    boundDispatchFn
  } as const
}

export function getStateInMiddle(boundGetStateFn: () => void) {
  return {
    type: GET_STATE_IN_MIDDLE,
    boundGetStateFn
  } as const
}

export function subscribeInMiddle(boundSubscribeFn: () => void) {
  return {
    type: SUBSCRIBE_IN_MIDDLE,
    boundSubscribeFn
  } as const
}

export function unsubscribeInMiddle(boundUnsubscribeFn: () => void) {
  return {
    type: UNSUBSCRIBE_IN_MIDDLE,
    boundUnsubscribeFn
  } as const
}

export function throwError() {
  return {
    type: THROW_ERROR
  } as const
}

export function unknownAction() {
  return {
    type: UNKNOWN_ACTION
  } as const
}<|MERGE_RESOLUTION|>--- conflicted
+++ resolved
@@ -7,12 +7,8 @@
   THROW_ERROR,
   UNKNOWN_ACTION
 } from './actionTypes'
-<<<<<<< HEAD
-import type { Action, AnyAction, Dispatch } from '../..'
-=======
-import { TodoAction } from './reducers'
-import { Dispatch } from 'redux'
->>>>>>> 957aed6e
+import type { TodoAction } from './reducers'
+import type { Dispatch } from 'redux'
 
 export function addTodo(text: string): TodoAction {
   return { type: ADD_TODO, text }
