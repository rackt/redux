import type {
  Middleware,
  MiddlewareAPI,
  Action,
  Store,
  Dispatch
<<<<<<< HEAD
} from '..'
import { createStore, applyMiddleware } from '..'
=======
} from 'redux'
import { vi } from 'vitest'
>>>>>>> 957aed6e
import * as reducers from './helpers/reducers'
import { addTodo, addTodoAsync, addTodoIfEmpty } from './helpers/actionCreators'
import { thunk } from './helpers/middleware'

describe('applyMiddleware', () => {
  it('warns when dispatching during middleware setup', () => {
    function dispatchingMiddleware(store: Store) {
      store.dispatch(addTodo("Don't dispatch in middleware setup"))
      return (next: Dispatch) => (action: Action) => next(action)
    }

    expect(() =>
      applyMiddleware(dispatchingMiddleware as Middleware)(createStore)(
        reducers.todos
      )
    ).toThrow()
  })

  it('wraps dispatch method with middleware once', () => {
    function test(spyOnMethods: any): Middleware {
      return methods => {
        spyOnMethods(methods)
        return next => action => next(action)
      }
    }

    const spy = vi.fn()
    const store = applyMiddleware(test(spy), thunk)(createStore)(reducers.todos)

    store.dispatch(addTodo('Use Redux'))
    store.dispatch(addTodo('Flux FTW!'))

    expect(spy.mock.calls.length).toEqual(1)

    expect(spy.mock.calls[0][0]).toHaveProperty('getState')
    expect(spy.mock.calls[0][0]).toHaveProperty('dispatch')

    expect(store.getState()).toEqual([
      { id: 1, text: 'Use Redux' },
      { id: 2, text: 'Flux FTW!' }
    ])
  })

  it('passes recursive dispatches through the middleware chain', () => {
    function test(spyOnMethods: any): Middleware {
      return () => next => action => {
        spyOnMethods(action)
        return next(action)
      }
    }

    const spy = vi.fn()
    const store = applyMiddleware(test(spy), thunk)(createStore)(reducers.todos)

    // the typing for redux-thunk is super complex, so we will use an as unknown hack
    const dispatchedValue = store.dispatch(
      addTodoAsync('Use Redux') as any
    ) as unknown as Promise<void>
    return dispatchedValue.then(() => {
      expect(spy.mock.calls.length).toEqual(2)
    })
  })

  it('works with thunk middleware', async () => {
    const store = applyMiddleware(thunk)(createStore)(reducers.todos)

    store.dispatch(addTodoIfEmpty('Hello') as any)
    expect(store.getState()).toEqual([
      {
        id: 1,
        text: 'Hello'
      }
    ])

    store.dispatch(addTodoIfEmpty('Hello') as any)
    expect(store.getState()).toEqual([
      {
        id: 1,
        text: 'Hello'
      }
    ])

    store.dispatch(addTodo('World'))
    expect(store.getState()).toEqual([
      {
        id: 1,
        text: 'Hello'
      },
      {
        id: 2,
        text: 'World'
      }
    ])

    // the typing for redux-thunk is super complex, so we will use an "as unknown" hack
    const dispatchedValue = store.dispatch(
      addTodoAsync('Maybe') as any
    ) as unknown as Promise<void>
    await dispatchedValue
    expect(store.getState()).toEqual([
      {
        id: 1,
        text: 'Hello'
      },
      {
        id: 2,
        text: 'World'
      },
      {
        id: 3,
        text: 'Maybe'
      }
    ])
  })

  it('passes through all arguments of dispatch calls from within middleware', () => {
    const spy = vi.fn()
    const testCallArgs = ['test']

    interface MultiDispatch<A extends Action = Action> {
      <T extends A>(action: T, extraArg?: string[]): T
    }

    const multiArgMiddleware: Middleware<
      MultiDispatch,
      any,
      MultiDispatch
    > = _store => {
      return next => (action: any, callArgs?: any) => {
        if (Array.isArray(callArgs)) {
          return action(...callArgs)
        }
        return next(action)
      }
    }

    function dummyMiddleware({ dispatch }: MiddlewareAPI) {
      return (_next: unknown) => (action: any) => dispatch(action, testCallArgs)
    }

    const store = createStore(
      reducers.todos,
      applyMiddleware(multiArgMiddleware, dummyMiddleware)
    )

    store.dispatch(spy as any)
    expect(spy.mock.calls[0]).toEqual(testCallArgs)
  })
})<|MERGE_RESOLUTION|>--- conflicted
+++ resolved
@@ -4,13 +4,8 @@
   Action,
   Store,
   Dispatch
-<<<<<<< HEAD
-} from '..'
-import { createStore, applyMiddleware } from '..'
-=======
 } from 'redux'
 import { vi } from 'vitest'
->>>>>>> 957aed6e
 import * as reducers from './helpers/reducers'
 import { addTodo, addTodoAsync, addTodoIfEmpty } from './helpers/actionCreators'
 import { thunk } from './helpers/middleware'
